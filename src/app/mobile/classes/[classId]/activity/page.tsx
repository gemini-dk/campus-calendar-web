--- conflicted
+++ resolved
@@ -32,20 +32,14 @@
 
 import AttendanceSummary from "@/app/mobile/components/AttendanceSummary";
 import AttendanceToggleGroup from "@/app/mobile/components/AttendanceToggleGroup";
-<<<<<<< HEAD
 import DeliveryToggleGroup from "@/app/mobile/components/DeliveryToggleGroup";
+import CreateClassDialog, { type EditClassInitialData } from "@/app/mobile/tabs/classes/CreateClassDialog";
+import type { CalendarOption } from "@/app/mobile/tabs/classes/TermSettingsDialog";
 import type {
   AttendanceStatus,
   AttendanceSummary as AttendanceSummaryType,
   DeliveryType,
 } from "@/app/mobile/types";
-=======
-import CreateClassDialog, {
-  type EditClassInitialData,
-} from "@/app/mobile/tabs/classes/CreateClassDialog";
-import type { CalendarOption } from "@/app/mobile/tabs/classes/TermSettingsDialog";
-import type { AttendanceStatus, AttendanceSummary as AttendanceSummaryType } from "@/app/mobile/types";
->>>>>>> 8292ee12
 import {
   buildAbsenceMessage,
   ClassType,
@@ -962,11 +956,8 @@
 
   const [attendanceError, setAttendanceError] = useState<string | null>(null);
   const [updatingAttendanceId, setUpdatingAttendanceId] = useState<string | null>(null);
-<<<<<<< HEAD
   const [activeTab, setActiveTab] = useState<"history" | "upcoming">("history");
-=======
   const [isEditDialogOpen, setIsEditDialogOpen] = useState(false);
->>>>>>> 8292ee12
 
   const handleAttendanceChange = useCallback(
     async (classDateId: string, status: AttendanceStatus) => {
@@ -1015,7 +1006,6 @@
     return [...sessionRecords, ...activityRecords].sort((a, b) => b.timestamp - a.timestamp);
   }, [activities, classDates, todayId]);
 
-<<<<<<< HEAD
   const upcomingTimelineItems = useMemo<UpcomingTimelineItem[]>(() => {
     const sessionItems: UpcomingSessionTimelineItem[] = classDates
       .filter((date) => date.classDate > todayId)
@@ -1070,7 +1060,7 @@
 
     return [...undatedAssignments, ...datedItems];
   }, [activities, classDates, normalizedClassId, todayId]);
-=======
+
   const hasAttendanceRecords = useMemo(() => {
     return classDates.some((date) => date.attendanceStatus !== null);
   }, [classDates]);
@@ -1147,7 +1137,6 @@
   }, [classDates, classDetail, weeklySlots]);
 
   const canEditClass = Boolean(editInitialData && userId);
->>>>>>> 8292ee12
 
   const absenceMessage = attendanceSummary ? buildAbsenceMessage(attendanceSummary) : null;
   const absenceRatioLabel = attendanceSummary
@@ -1363,4 +1352,4 @@
   return (
     <ClassActivityContent classId={classIdParam} fiscalYearOverride={fiscalYearParam} />
   );
-}
+}