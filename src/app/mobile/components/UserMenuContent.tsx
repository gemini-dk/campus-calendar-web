--- conflicted
+++ resolved
@@ -56,10 +56,6 @@
   const [pendingState, setPendingState] = useState<Record<string, boolean>>({});
   const [changingDefault, setChangingDefault] = useState(false);
   const [calendarError, setCalendarError] = useState<string | null>(null);
-<<<<<<< HEAD
-=======
-  const { showToast } = useToast();
->>>>>>> f69ec6a2
 
   useEffect(() => {
     setEntries(toEditableEntries(settings.calendar.entries));
@@ -69,39 +65,6 @@
     setCalendarError(null);
   }, [entries]);
 
-<<<<<<< HEAD
-=======
-  useEffect(() => {
-    const notifyRedirectError = () => {
-      const message = consumeAuthRedirectErrorParam();
-      if (!message) {
-        return;
-      }
-
-      showToast({
-        tone: 'error',
-        message: `${message} 既に他のアカウントと連携済のため、連携できません。このアカウントをご利用になるには一度ログアウトしてからログインし直してください。`,
-      });
-    };
-
-    notifyRedirectError();
-
-    if (typeof window === 'undefined') {
-      return;
-    }
-
-    const handleRedirectError: EventListener = () => {
-      notifyRedirectError();
-    };
-
-    window.addEventListener(AUTH_REDIRECT_ERROR_EVENT, handleRedirectError);
-
-    return () => {
-      window.removeEventListener(AUTH_REDIRECT_ERROR_EVENT, handleRedirectError);
-    };
-  }, [showToast]);
-
->>>>>>> f69ec6a2
   const activeEntry = useMemo(() => {
     return entries.find((entry) => entry.defaultFlag) ?? entries[0] ?? null;
   }, [entries]);
