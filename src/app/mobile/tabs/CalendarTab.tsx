'use client';

import type { PointerEvent as ReactPointerEvent, TransitionEvent } from 'react';
import { useCallback, useEffect, useMemo, useRef, useState } from 'react';

import {
  getCalendarDisplayInfo,
  type CalendarDisplayInfo,
} from '@/lib/data/service/calendarDisplay.service';
import { useUserSettings } from '@/lib/settings/UserSettingsProvider';

const CALENDAR_SETTINGS_ERROR_MESSAGE =
  '学事カレンダー設定が未入力です。設定タブで保存してください。';

const WEEKDAY_HEADERS = [
  { label: 'Sun', shortLabel: '日', color: '#f87171' },
  { label: 'Mon', shortLabel: '月', color: '#fb923c' },
  { label: 'Tue', shortLabel: '火', color: '#facc15' },
  { label: 'Wed', shortLabel: '水', color: '#4ade80' },
  { label: 'Thu', shortLabel: '木', color: '#38bdf8' },
  { label: 'Fri', shortLabel: '金', color: '#60a5fa' },
  { label: 'Sat', shortLabel: '土', color: '#a855f7' },
];

const ACCENT_COLOR_CLASS: Record<string, string> = {
  default: 'text-neutral-900',
  holiday: 'text-red-500',
  saturday: 'text-blue-600',
};

const BACKGROUND_COLOR_MAP: Record<string, string> = {
  none: '#f5f5f4',
  sunday: '#ffe5e5',
  holiday: '#fff2d6',
  exam: '#ebe5ff',
  reserve: '#e1f4ff',
};

const CALENDAR_CELL_COUNT = 42;

type CalendarInfoMap = Record<string, CalendarDisplayInfo>;

type MonthState = {
  dates: Date[];
  dateIds: string[];
  loading: boolean;
  loaded: boolean;
  errorMessage: string | null;
};

type MonthStateMap = Record<string, MonthState>;

function formatDateId(date: Date): string {
  const year = date.getFullYear();
  const month = String(date.getMonth() + 1).padStart(2, '0');
  const day = String(date.getDate()).padStart(2, '0');
  return `${year}-${month}-${day}`;
}

function getMonthKey(date: Date): string {
  const year = date.getFullYear();
  const month = String(date.getMonth() + 1).padStart(2, '0');
  return `${year}-${month}`;
}

function startOfMonth(date: Date): Date {
  return new Date(date.getFullYear(), date.getMonth(), 1);
}

function addMonths(date: Date, amount: number): Date {
  const next = new Date(date);
  next.setMonth(next.getMonth() + amount);
  return startOfMonth(next);
}

function generateMonthDates(monthDate: Date): Date[] {
  const start = startOfMonth(monthDate);
  const startWeekday = start.getDay();
  const firstCellDate = new Date(start);
  firstCellDate.setDate(start.getDate() - startWeekday);

  return Array.from({ length: 42 }, (_, index) => {
    const cellDate = new Date(firstCellDate);
    cellDate.setDate(firstCellDate.getDate() + index);
    return cellDate;
  });
}

function extractDayNumber(label: string | null | undefined): string {
  if (!label) {
    return '-';
  }
  const match = label.match(/^(\d{4})-(\d{2})-(\d{2})$/);
  if (!match) {
    return label;
  }
  return String(Number(match[3]));
}

function resolveAccentColorClass(accent: string | null | undefined): string {
  if (!accent) {
    return ACCENT_COLOR_CLASS.default;
  }
  return ACCENT_COLOR_CLASS[accent] ?? ACCENT_COLOR_CLASS.default;
}

function resolveBackgroundColor(color: string | null | undefined): string {
  if (!color) {
    return BACKGROUND_COLOR_MAP.none;
  }
  return BACKGROUND_COLOR_MAP[color] ?? BACKGROUND_COLOR_MAP.none;
}

export default function CalendarTab() {
  const { settings, initialized } = useUserSettings();
  const fiscalYear = settings.calendar.fiscalYear.trim();
  const calendarId = settings.calendar.calendarId.trim();
  const configKey = useMemo(() => `${fiscalYear}::${calendarId}`, [calendarId, fiscalYear]);
  const configKeyRef = useRef(configKey);

  const [visibleMonth, setVisibleMonth] = useState(() => {
    const now = new Date();
    return startOfMonth(now);
  });
  const [infoMap, setInfoMap] = useState<CalendarInfoMap>({});
  const [monthStates, setMonthStates] = useState<MonthStateMap>({});
  const monthStatesRef = useRef<MonthStateMap>({});

  const [containerWidth, setContainerWidth] = useState(0);
  const [translate, setTranslate] = useState(0);
  const [isAnimating, setIsAnimating] = useState(false);
  const [isDragging, setIsDragging] = useState(false);
  const [pendingDirection, setPendingDirection] = useState<'prev' | 'next' | null>(null);

  const viewportRef = useRef<HTMLDivElement | null>(null);
  const pointerIdRef = useRef<number | null>(null);
  const dragStartRef = useRef(0);
  const dragDeltaRef = useRef(0);

  useEffect(() => {
    monthStatesRef.current = monthStates;
  }, [monthStates]);

  useEffect(() => {
    const element = viewportRef.current;
    if (!element) {
      return;
    }
    const observer = new ResizeObserver((entries) => {
      const entry = entries[0];
      if (!entry) {
        return;
      }
      setContainerWidth(entry.contentRect.width);
    });
    observer.observe(element);

    return () => {
      observer.disconnect();
    };
  }, []);

  useEffect(() => {
    if (configKeyRef.current === configKey) {
      return;
    }
    configKeyRef.current = configKey;
    setInfoMap({});
    setMonthStates({});
    monthStatesRef.current = {};
  }, [configKey]);

  const requestMonthData = useCallback(
    (monthDate: Date, options?: { force?: boolean }) => {
      if (!initialized) {
        return undefined;
      }

      const monthKey = getMonthKey(monthDate);
      const existing = monthStatesRef.current[monthKey];

      if (!options?.force) {
        if (existing?.loading || existing?.loaded) {
          return undefined;
        }
      } else if (existing?.loading) {
        return undefined;
      }

      const dates = existing?.dates ?? generateMonthDates(monthDate);
      const dateIds = existing?.dateIds ?? dates.map((date) => formatDateId(date));

      if (!fiscalYear || !calendarId) {
        if (
          existing &&
          existing.errorMessage === CALENDAR_SETTINGS_ERROR_MESSAGE &&
          !existing.loading &&
          !existing.loaded
        ) {
          return undefined;
        }

        const state: MonthState = {
          dates,
          dateIds,
          loading: false,
          loaded: false,
          errorMessage: CALENDAR_SETTINGS_ERROR_MESSAGE,
        };

        setMonthStates((prev) => {
          const next = { ...prev, [monthKey]: state };
          monthStatesRef.current = next;
          return next;
        });

        return undefined;
      }

      const loadingState: MonthState = {
        dates,
        dateIds,
        loading: true,
        loaded: false,
        errorMessage: null,
      };

      setMonthStates((prev) => {
        const next = { ...prev, [monthKey]: loadingState };
        monthStatesRef.current = next;
        return next;
      });

      let cancelled = false;
      const requestKey = configKeyRef.current;

      Promise.all(
        dateIds.map(async (dateId) => {
          const info = await getCalendarDisplayInfo(fiscalYear, calendarId, dateId);
          return { dateId, info } as const;
        }),
      )
        .then((entries) => {
          if (cancelled || configKeyRef.current !== requestKey) {
            return;
          }
          setInfoMap((prev) => {
            const nextMap: CalendarInfoMap = { ...prev };
            for (const entry of entries) {
              nextMap[entry.dateId] = entry.info;
            }
            return nextMap;
          });
          setMonthStates((prev) => {
            const current = prev[monthKey];
            if (!current) {
              return prev;
            }
            const next: MonthStateMap = {
              ...prev,
              [monthKey]: {
                ...current,
                loading: false,
                loaded: true,
                errorMessage: null,
              },
            };
            monthStatesRef.current = next;
            return next;
          });
        })
        .catch(() => {
          if (cancelled || configKeyRef.current !== requestKey) {
            return;
          }
          setMonthStates((prev) => {
            const current = prev[monthKey];
            if (!current) {
              return prev;
            }
            const next: MonthStateMap = {
              ...prev,
              [monthKey]: {
                ...current,
                loading: false,
                loaded: false,
                errorMessage: '学事情報の取得に失敗しました。',
              },
            };
            monthStatesRef.current = next;
            return next;
          });
        });

      return () => {
        cancelled = true;
      };
    },
    [calendarId, configKey, fiscalYear, initialized],
  );

  useEffect(() => {
    const monthsToFetch = [addMonths(visibleMonth, -1), visibleMonth, addMonths(visibleMonth, 1)];
    const cleanups = monthsToFetch
      .map((month) => requestMonthData(month))
      .filter((cleanup): cleanup is () => void => typeof cleanup === 'function');

    return () => {
      for (const cleanup of cleanups) {
        cleanup();
      }
    };
  }, [visibleMonth, requestMonthData]);

  const startTransition = useCallback(
    (direction: 'prev' | 'next') => {
      if (isAnimating) {
        return;
      }

      if (containerWidth === 0) {
        setVisibleMonth((prev) => addMonths(prev, direction === 'next' ? 1 : -1));
        setPendingDirection(null);
        setTranslate(0);
        setIsAnimating(false);
        return;
      }

      dragDeltaRef.current = direction === 'next' ? -containerWidth : containerWidth;
      setPendingDirection(direction);
      setIsAnimating(true);
      setTranslate(direction === 'next' ? -containerWidth : containerWidth);
    },
    [containerWidth, isAnimating],
  );

  const handlePrevMonth = useCallback(() => {
    if (isDragging) {
      return;
    }
    startTransition('prev');
  }, [isDragging, startTransition]);

  const handleNextMonth = useCallback(() => {
    if (isDragging) {
      return;
    }
    startTransition('next');
  }, [isDragging, startTransition]);

  const handleTransitionEnd = useCallback(
    (event: TransitionEvent<HTMLDivElement>) => {
      if (event.target !== event.currentTarget) {
        return;
      }
      if (!isAnimating) {
        return;
      }

      if (pendingDirection) {
        setVisibleMonth((prev) => addMonths(prev, pendingDirection === 'next' ? 1 : -1));
      }

      setTranslate(0);
      setIsAnimating(false);
      setPendingDirection(null);
      dragDeltaRef.current = 0;
    },
    [isAnimating, pendingDirection],
  );

  const releasePointerCapture = useCallback((pointerId: number | null) => {
    if (pointerId == null) {
      return;
    }
    const element = viewportRef.current;
    if (!element) {
      return;
    }
    try {
      if (element.hasPointerCapture(pointerId)) {
        element.releasePointerCapture(pointerId);
      }
    } catch {
      // no-op: element may already be detached or capture released
    }
  }, []);

  const handlePointerDown = useCallback(
    (event: ReactPointerEvent<HTMLDivElement>) => {
      if (event.pointerType === 'mouse' && event.button !== 0) {
        return;
      }
      if (isAnimating) {
        return;
      }

      pointerIdRef.current = event.pointerId;
      dragStartRef.current = event.clientX;
      dragDeltaRef.current = 0;
      setIsDragging(true);
      setPendingDirection(null);
      setIsAnimating(false);
      event.currentTarget.setPointerCapture(event.pointerId);
    },
    [isAnimating],
  );

  const handlePointerMove = useCallback(
    (event: ReactPointerEvent<HTMLDivElement>) => {
      if (!isDragging || pointerIdRef.current !== event.pointerId) {
        return;
      }

      const delta = event.clientX - dragStartRef.current;
      const maxOffset = containerWidth;
      const clamped = Math.max(Math.min(delta, maxOffset), -maxOffset);
      dragDeltaRef.current = clamped;
      setTranslate(clamped);
    },
    [containerWidth, isDragging],
  );

  const resetDragState = useCallback(() => {
    pointerIdRef.current = null;
    dragStartRef.current = 0;
    dragDeltaRef.current = 0;
  }, []);

  const finishDrag = useCallback(
    (options?: { cancelled?: boolean }) => {
      const delta = dragDeltaRef.current;
      const threshold = containerWidth * 0.25;

      setIsDragging(false);
      setPendingDirection(null);

      if (!options?.cancelled && containerWidth > 0 && Math.abs(delta) > threshold) {
        const direction: 'prev' | 'next' = delta > 0 ? 'prev' : 'next';
        startTransition(direction);
      } else {
        if (containerWidth > 0) {
          setIsAnimating(true);
        } else {
          setIsAnimating(false);
        }
        setTranslate(0);
      }

      resetDragState();
    },
    [containerWidth, resetDragState, startTransition],
  );

  const handlePointerEnd = useCallback(
    (event: ReactPointerEvent<HTMLDivElement>) => {
      if (!isDragging || pointerIdRef.current !== event.pointerId) {
        return;
      }

      releasePointerCapture(event.pointerId);
      finishDrag();
    },
    [finishDrag, isDragging, releasePointerCapture],
  );

  const handlePointerCancel = useCallback(
    (event: ReactPointerEvent<HTMLDivElement>) => {
      if (!isDragging || pointerIdRef.current !== event.pointerId) {
        return;
      }
      releasePointerCapture(event.pointerId);
      finishDrag({ cancelled: true });
    },
    [finishDrag, isDragging, releasePointerCapture],
  );

  useEffect(() => {
    if (!isDragging) {
      return;
    }
    const handleWindowPointerUp = (event: PointerEvent) => {
      if (!isDragging || pointerIdRef.current !== event.pointerId) {
        return;
      }
      releasePointerCapture(event.pointerId);
      finishDrag();
    };
    const handleWindowPointerCancel = (event: PointerEvent) => {
      if (!isDragging || pointerIdRef.current !== event.pointerId) {
        return;
      }
      releasePointerCapture(event.pointerId);
      finishDrag({ cancelled: true });
    };

    window.addEventListener('pointerup', handleWindowPointerUp);
    window.addEventListener('pointercancel', handleWindowPointerCancel);

    return () => {
      window.removeEventListener('pointerup', handleWindowPointerUp);
      window.removeEventListener('pointercancel', handleWindowPointerCancel);
    };
  }, [finishDrag, isDragging, releasePointerCapture]);

  const todayId = useMemo(() => formatDateId(new Date()), []);
  const monthFormatter = useMemo(
    () => new Intl.DateTimeFormat('ja-JP', { month: 'long', year: 'numeric' }),
    [],
  );
  const monthLabel = monthFormatter.format(visibleMonth);

  const months = useMemo(
    () => [addMonths(visibleMonth, -1), visibleMonth, addMonths(visibleMonth, 1)],
    [visibleMonth],
  );

  const trackStyle = useMemo(() => {
    if (containerWidth === 0) {
      return {
        transform: undefined,
        width: undefined,
        transition: 'none',
      } as const;
    }
    const baseOffset = -containerWidth;
    return {
      width: containerWidth * months.length,
      transform: `translate3d(${baseOffset + translate}px, 0, 0)`,
      transition: isAnimating ? 'transform 0.3s ease' : 'none',
    } as const;
  }, [containerWidth, isAnimating, months.length, translate]);

  const handleRetry = useCallback(
    (monthDate: Date) => {
      requestMonthData(monthDate, { force: true });
    },
    [requestMonthData],
  );

  const isCalendarConfigured = Boolean(fiscalYear && calendarId);
  const calendarAvailable = initialized && isCalendarConfigured;

  return (
    <div className="flex h-full w-full flex-col bg-neutral-50">
      <header className="border-b border-neutral-200 bg-white px-3 py-2">
        <div className="flex items-center justify-between">
          <button
            type="button"
            onClick={handlePrevMonth}
            className="bg-neutral-100 px-3 py-1 text-sm font-medium text-neutral-700 transition hover:bg-neutral-200"
          >
            前月
          </button>
          <div className="text-lg font-semibold text-neutral-900">{monthLabel}</div>
          <button
            type="button"
            onClick={handleNextMonth}
            className="bg-neutral-100 px-3 py-1 text-sm font-medium text-neutral-700 transition hover:bg-neutral-200"
          >
            翌月
          </button>
        </div>
      </header>

      <div className="flex-1 overflow-hidden">
<<<<<<< HEAD
        <div className="flex h-full w-full flex-col">
          <div className="grid w-full grid-cols-7 text-center text-[11px] font-semibold text-neutral-600">
            {WEEKDAY_HEADERS.map((weekday) => (
              <div key={weekday.label} className="flex flex-col items-center justify-center">
                <div className="h-[3px] w-full" style={{ backgroundColor: weekday.color }} />
                <span className="pt-1">{weekday.label}</span>
              </div>
          ))}
          </div>
          <div
            ref={viewportRef}
            className="flex w-full flex-1 select-none overflow-hidden touch-pan-y"
            onPointerDown={handlePointerDown}
            onPointerMove={handlePointerMove}
            onPointerUp={handlePointerEnd}
            onPointerCancel={handlePointerCancel}
          >
            <div className="flex h-full" style={trackStyle} onTransitionEnd={handleTransitionEnd}>
              {months.map((monthDate) => {
                const monthKey = getMonthKey(monthDate);
                const state = monthStates[monthKey];
                const style = containerWidth
                  ? { width: containerWidth }
                  : { width: '100%' };

                return (
                  <div key={monthKey} className="flex h-full w-full flex-shrink-0" style={style}>
                    <CalendarMonthSlide
                      monthDate={monthDate}
                      monthState={state}
                      infoMap={infoMap}
                      todayId={todayId}
                      onRetry={handleRetry}
                    />
                  </div>
                );
              })}
=======
        {calendarAvailable ? (
          <div className="flex h-full flex-col">
            <div className="grid grid-cols-7 text-center text-[11px] font-semibold text-neutral-600">
              {WEEKDAY_HEADERS.map((weekday) => (
                <div key={weekday.label} className="flex flex-col items-center justify-center">
                  <div className="h-[3px] w-full" style={{ backgroundColor: weekday.color }} />
                  <span className="pt-1">{weekday.label}</span>
                </div>
              ))}
            </div>
            <div
              ref={viewportRef}
              className="flex flex-1 select-none overflow-hidden touch-pan-y"
              onPointerDown={handlePointerDown}
              onPointerMove={handlePointerMove}
              onPointerUp={handlePointerEnd}
              onPointerCancel={handlePointerCancel}
            >
              <div className="flex h-full" style={trackStyle} onTransitionEnd={handleTransitionEnd}>
                {months.map((monthDate) => {
                  const monthKey = getMonthKey(monthDate);
                  const state = monthStates[monthKey];
                  const style = containerWidth
                    ? { width: containerWidth }
                    : { width: '100%' };

                  return (
                    <div key={monthKey} className="flex h-full w-full flex-shrink-0" style={style}>
                      <CalendarMonthSlide
                        monthDate={monthDate}
                        monthState={state}
                        infoMap={infoMap}
                        todayId={todayId}
                        onRetry={handleRetry}
                      />
                    </div>
                  );
                })}
              </div>
>>>>>>> 9166c7dd
            </div>
          </div>
        ) : (
          <div className="flex h-full items-center justify-center bg-neutral-50 px-6 text-center text-sm text-neutral-600">
            {!initialized
              ? '学事カレンダー設定を読み込み中です...'
              : CALENDAR_SETTINGS_ERROR_MESSAGE}
          </div>
        )}
      </div>
    </div>
  );
}

type CalendarMonthSlideProps = {
  monthDate: Date;
  monthState: MonthState | undefined;
  infoMap: CalendarInfoMap;
  todayId: string;
  onRetry: (monthDate: Date) => void;
};

function CalendarMonthSlide({
  monthDate,
  monthState,
  infoMap,
  todayId,
  onRetry,
}: CalendarMonthSlideProps) {
  const rawDates = monthState?.dates ?? generateMonthDates(monthDate);
  const rawDateIds = monthState?.dateIds ?? rawDates.map((date) => formatDateId(date));

  const dates = rawDates.slice(0, CALENDAR_CELL_COUNT);
  const dateIds = rawDateIds.slice(0, dates.length);
  const totalCells = dates.length;
  const isLoading = Boolean(monthState?.loading && !monthState?.loaded);
  const errorMessage = monthState?.errorMessage ?? null;
  const isCalendarSettingsError = errorMessage === CALENDAR_SETTINGS_ERROR_MESSAGE;

  return (
    <div className="flex h-full w-full flex-col">
      <div className="grid w-full flex-1 grid-cols-7 grid-rows-6 border border-neutral-200">
        {dates.map((date, index) => {
          const dateId = dateIds[index];
          const info = infoMap[dateId];
          const general = info?.calendar;
          const academic = info?.academic;
          const day = info?.day ?? null;

          const isCurrentMonth =
            date.getFullYear() === monthDate.getFullYear() &&
            date.getMonth() === monthDate.getMonth();
          const isToday = dateId === todayId;

          const dateNumber = extractDayNumber(general?.dateLabel ?? dateId);
          const dateColorClass = resolveAccentColorClass(general?.dateTextColor);
          const backgroundColor = resolveBackgroundColor(academic?.backgroundColor);

          const isClassDay = day?.type === '授業日';
          const classOrder = academic?.classOrder;
          const classWeekday = academic?.weekdayNumber;
          const weekdayColor =
            typeof classWeekday === 'number'
              ? WEEKDAY_HEADERS[classWeekday]?.color ?? '#2563eb'
              : '#2563eb';

          const showRightBorder = (index + 1) % WEEKDAY_HEADERS.length !== 0;
          const showBottomBorder = index < totalCells - WEEKDAY_HEADERS.length;

          return (
            <div
              key={dateId}
              className={`flex min-h-0 flex-col overflow-hidden text-[11px] leading-tight ${
                isCurrentMonth ? '' : 'opacity-50'
              } ${isToday ? 'outline outline-2 outline-blue-400' : ''}`}
              style={{
                backgroundColor,
                borderRightWidth: showRightBorder ? 1 : 0,
                borderBottomWidth: showBottomBorder ? 1 : 0,
                borderColor: 'rgba(212, 212, 216, 1)',
                borderStyle: 'solid',
              }}
            >
              <div className="flex flex-shrink-0 items-start justify-between">
                <span className={`text-[13px] font-semibold ${dateColorClass}`}>{dateNumber}</span>
                {isClassDay && typeof classOrder === 'number' ? (
                  <span
                    className="flex h-[18px] min-w-[18px] items-center justify-center text-[11px] font-bold text-white"
                    style={{ backgroundColor: weekdayColor }}
                  >
                    {classOrder}
                  </span>
                ) : null}
              </div>

              <div className="mt-1 flex flex-1 min-h-0 flex-col overflow-hidden gap-[2px]">
                <span className="block w-full min-h-[24px] line-clamp-2 text-[11px] font-semibold text-neutral-800">
                  {academic?.label ?? '予定なし'}
                </span>
                <span className="block w-full min-h-[12px] line-clamp-1 text-[10px] text-neutral-600">
                  {academic?.subLabel ?? ''}
                </span>
                <span className="block w-full min-h-[12px] line-clamp-1 text-[10px] text-neutral-600">
                  {day?.description ?? ''}
                </span>
              </div>
            </div>
          );
        })}
      </div>

      {isLoading ? (
        <div className="flex items-center justify-center py-2 text-sm text-neutral-600">読み込み中...</div>
      ) : null}

      {errorMessage ? (
        <div className="flex flex-col items-center gap-2 py-2 text-sm text-red-600">
          <span>{errorMessage}</span>
          {isCalendarSettingsError ? null : (
            <button
              type="button"
              onClick={() => onRetry(monthDate)}
              className="border border-red-200 px-3 py-1 text-xs font-medium text-red-600"
            >
              再読み込み
            </button>
          )}
        </div>
      ) : null}
    </div>
  );
}<|MERGE_RESOLUTION|>--- conflicted
+++ resolved
@@ -564,7 +564,6 @@
       </header>
 
       <div className="flex-1 overflow-hidden">
-<<<<<<< HEAD
         <div className="flex h-full w-full flex-col">
           <div className="grid w-full grid-cols-7 text-center text-[11px] font-semibold text-neutral-600">
             {WEEKDAY_HEADERS.map((weekday) => (
@@ -602,47 +601,6 @@
                   </div>
                 );
               })}
-=======
-        {calendarAvailable ? (
-          <div className="flex h-full flex-col">
-            <div className="grid grid-cols-7 text-center text-[11px] font-semibold text-neutral-600">
-              {WEEKDAY_HEADERS.map((weekday) => (
-                <div key={weekday.label} className="flex flex-col items-center justify-center">
-                  <div className="h-[3px] w-full" style={{ backgroundColor: weekday.color }} />
-                  <span className="pt-1">{weekday.label}</span>
-                </div>
-              ))}
-            </div>
-            <div
-              ref={viewportRef}
-              className="flex flex-1 select-none overflow-hidden touch-pan-y"
-              onPointerDown={handlePointerDown}
-              onPointerMove={handlePointerMove}
-              onPointerUp={handlePointerEnd}
-              onPointerCancel={handlePointerCancel}
-            >
-              <div className="flex h-full" style={trackStyle} onTransitionEnd={handleTransitionEnd}>
-                {months.map((monthDate) => {
-                  const monthKey = getMonthKey(monthDate);
-                  const state = monthStates[monthKey];
-                  const style = containerWidth
-                    ? { width: containerWidth }
-                    : { width: '100%' };
-
-                  return (
-                    <div key={monthKey} className="flex h-full w-full flex-shrink-0" style={style}>
-                      <CalendarMonthSlide
-                        monthDate={monthDate}
-                        monthState={state}
-                        infoMap={infoMap}
-                        todayId={todayId}
-                        onRetry={handleRetry}
-                      />
-                    </div>
-                  );
-                })}
-              </div>
->>>>>>> 9166c7dd
             </div>
           </div>
         ) : (
