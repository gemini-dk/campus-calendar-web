"use client";

import type { PointerEvent as ReactPointerEvent } from "react";
import { Fragment, useCallback, useEffect, useMemo, useRef, useState } from "react";

import {
  collection,
  onSnapshot,
  orderBy,
  query,
  where,
  type DocumentData,
  type QueryDocumentSnapshot,
  type Unsubscribe,
} from "firebase/firestore";

<<<<<<< HEAD
import type { CalendarDay, CalendarTerm } from "@/lib/data/schema/calendar";
import { getCalendarDay } from "@/lib/data/repository/calendar.repository";
=======
import { getCalendarDay } from "@/lib/data/repository/calendar.repository";
import ClassActivityOverlay, {
  type ClassActivityOverlaySession,
} from "@/app/mobile/components/ClassActivityOverlay";
import type { CalendarDay, CalendarTerm } from "@/lib/data/schema/calendar";
>>>>>>> a378e8e9
import { getCalendarTerms } from "@/lib/data/service/calendar.service";
import { findTermIndexFromDay } from "@/lib/data/service/calendarTerm.service";
import type { SpecialScheduleOption } from "@/lib/data/service/class.service";
import { SPECIAL_SCHEDULE_OPTION_LABELS } from "@/lib/data/service/class.service";
import { formatPeriodLabel } from "@/app/mobile/utils/classSchedule";
import { db } from "@/lib/firebase/client";
import { useAuth } from "@/lib/useAuth";

type CalendarEntry = {
  fiscalYear: string;
  calendarId: string;
  lessonsPerDay: number;
  hasSaturdayClasses: boolean;
};

type ClassScheduleViewProps = {
  calendar: CalendarEntry | null;
};

type LoadState = "idle" | "loading" | "success" | "error";

type PagerItem = {
  id: string;
  name: string;
  isPlaceholder?: boolean;
};

type TimetableClassDoc = {
  id: string;
  className: string;
  termIds: string[];
  termNames: string[];
  location: string | null;
  specialScheduleOption: SpecialScheduleOption;
  isFullyOnDemand: boolean;
};

type WeeklySlotDoc = {
  id: string;
  dayOfWeek: number;
  periodKey: string;
};

type ScheduleCellItem = {
  classId: string;
  className: string;
  location: string | null;
  specialScheduleOption: SpecialScheduleOption;
};

const WEEKDAY_HEADERS = [
  { key: 1, label: "月" },
  { key: 2, label: "火" },
  { key: 3, label: "水" },
  { key: 4, label: "木" },
  { key: 5, label: "金" },
  { key: 6, label: "土" },
];

const PERIOD_COLUMN_WIDTH = "2ch";

const DRAG_DETECTION_THRESHOLD = 6;
const SWIPE_TRIGGER_RATIO = 0.25;

function formatDateId(date: Date): string {
  const year = date.getFullYear();
  const month = String(date.getMonth() + 1).padStart(2, "0");
  const day = String(date.getDate()).padStart(2, "0");
  return `${year}-${month}-${day}`;
}

<<<<<<< HEAD
=======
function findTermIndexFromDay(
  day: CalendarDay | null,
  termIndexById: Map<string, number>,
  termIndexByName: Map<string, number>,
): number | null {
  if (!day) {
    return null;
  }

  const termId = typeof day.termId === "string" ? day.termId.trim() : "";
  if (termId && termIndexById.has(termId)) {
    return termIndexById.get(termId) ?? null;
  }

  const nameCandidates: (string | undefined)[] = [day.termName, day.termShortName];
  for (const candidate of nameCandidates) {
    const normalized = typeof candidate === "string" ? candidate.trim() : "";
    if (!normalized) {
      continue;
    }
    if (termIndexByName.has(normalized)) {
      return termIndexByName.get(normalized) ?? null;
    }
  }

  return null;
}

>>>>>>> a378e8e9
async function resolveInitialTermIndex(
  terms: CalendarTerm[],
  fiscalYear: string,
  calendarId: string,
): Promise<number> {
  if (terms.length === 0) {
    return 0;
  }

  const trimmedFiscalYear = fiscalYear.trim();
  const trimmedCalendarId = calendarId.trim();
  if (!trimmedFiscalYear || !trimmedCalendarId) {
    return 0;
  }

  const fiscalYearNumber = Number.parseInt(trimmedFiscalYear, 10);
  if (!Number.isFinite(fiscalYearNumber)) {
    return 0;
  }

<<<<<<< HEAD
=======
  const termIndexById = new Map<string, number>();
  const termIndexByName = new Map<string, number>();
  terms.forEach((term, index) => {
    termIndexById.set(term.id, index);
    termIndexByName.set(term.name, index);
    if (term.shortName) {
      termIndexByName.set(term.shortName, index);
    }
  });

>>>>>>> a378e8e9
  const today = new Date();
  const startDate = new Date(today.getFullYear(), today.getMonth(), today.getDate());
  const deadline = new Date(fiscalYearNumber + 1, 2, 31);

  for (
    let current = new Date(startDate);
    current.getTime() <= deadline.getTime();
    current.setDate(current.getDate() + 1)
  ) {
    const dateId = formatDateId(current);
    const day = await getCalendarDay(trimmedFiscalYear, trimmedCalendarId, dateId);
<<<<<<< HEAD
    const termIndex = findTermIndexFromDay(day, terms);
=======
    const termIndex = findTermIndexFromDay(day, termIndexById, termIndexByName);
>>>>>>> a378e8e9
    if (termIndex !== null) {
      return termIndex;
    }
  }

  return Math.max(terms.length - 1, 0);
}

function mapTimetableClassDoc(
  doc: QueryDocumentSnapshot<DocumentData>,
): TimetableClassDoc | null {
  const data = doc.data();
  const className = typeof data.className === "string" ? data.className.trim() : "";
  if (!className) {
    return null;
  }

  const location =
    typeof data.location === "string" && data.location.trim().length > 0
      ? data.location.trim()
      : null;

  const termIds = Array.isArray(data.termIds)
    ? data.termIds
        .map((termId) => (typeof termId === "string" ? termId.trim() : ""))
        .filter((termId) => termId.length > 0)
    : [];

  const termNames = Array.isArray(data.termNames)
    ? data.termNames
        .map((term) => (typeof term === "string" ? term.trim() : ""))
        .filter((term) => term.length > 0)
    : [];

  const specialValue =
    typeof data.specialScheduleOption === "string" ? data.specialScheduleOption : "all";
  const specialScheduleOption: SpecialScheduleOption =
    specialValue in SPECIAL_SCHEDULE_OPTION_LABELS
      ? (specialValue as SpecialScheduleOption)
      : "all";

  const isFullyOnDemand = Boolean(data.isFullyOnDemand);

  return {
    id: doc.id,
    className,
    termIds,
    termNames,
    location,
    specialScheduleOption,
    isFullyOnDemand,
  } satisfies TimetableClassDoc;
}

function mapWeeklySlotDoc(doc: QueryDocumentSnapshot<DocumentData>): WeeklySlotDoc | null {
  const data = doc.data();
  const dayOfWeek =
    typeof data.dayOfWeek === "number" && Number.isFinite(data.dayOfWeek)
      ? Math.trunc(data.dayOfWeek)
      : null;
  if (!dayOfWeek || dayOfWeek < 1 || dayOfWeek > 7) {
    return null;
  }

  const periodRaw =
    typeof data.period === "number" && Number.isFinite(data.period)
      ? Math.trunc(data.period)
      : null;
  if (periodRaw === null) {
    return null;
  }

  const periodKey = periodRaw <= 0 ? "OD" : String(periodRaw);

  return {
    id: doc.id,
    dayOfWeek,
    periodKey,
  } satisfies WeeklySlotDoc;
}

export default function ClassScheduleView({ calendar }: ClassScheduleViewProps) {
  const { profile } = useAuth();
  const userId = profile?.uid ?? null;

  const [terms, setTerms] = useState<CalendarTerm[]>([]);
  const [termLoadState, setTermLoadState] = useState<LoadState>("idle");
  const [termError, setTermError] = useState<string | null>(null);
  const [activeTermIndex, setActiveTermIndex] = useState(0);

  const [classes, setClasses] = useState<TimetableClassDoc[]>([]);
  const [classLoadState, setClassLoadState] = useState<LoadState>("idle");
  const [classError, setClassError] = useState<string | null>(null);
  const [weeklySlotRecords, setWeeklySlotRecords] = useState<Record<string, WeeklySlotDoc[]>>({});
  const [initializedWeeklySlots, setInitializedWeeklySlots] = useState<Record<string, true>>({});

  const [viewportWidth, setViewportWidth] = useState(0);
  const [translateX, setTranslateX] = useState(0);
  const [isAnimating, setIsAnimating] = useState(false);

  const [selectedActivity, setSelectedActivity] = useState<ClassActivityOverlaySession | null>(
    null,
  );

  const handleOpenClassActivity = useCallback((session: ClassActivityOverlaySession) => {
    setSelectedActivity(session);
  }, []);

  const handleCloseClassActivity = useCallback(() => {
    setSelectedActivity(null);
  }, []);

  const viewportRef = useRef<HTMLDivElement | null>(null);
  const pointerIdRef = useRef<number | null>(null);
  const isPointerDownRef = useRef(false);
  const dragStartRef = useRef(0);
  const baseOffsetRef = useRef(0);
  const dragDeltaRef = useRef(0);
  const isDraggingRef = useRef(false);

  const pagerItems = useMemo<PagerItem[]>(() => {
    if (terms.length === 0) {
      return [{ id: "__placeholder__", name: "学期未設定", isPlaceholder: true }];
    }
    return terms.map((term) => ({ id: term.id, name: term.name }));
  }, [terms]);

  const clampedTermIndex = useMemo(() => {
    if (pagerItems.length === 0) {
      return 0;
    }
    return Math.min(activeTermIndex, pagerItems.length - 1);
  }, [activeTermIndex, pagerItems.length]);

  useEffect(() => {
    setActiveTermIndex((prev) => {
      if (pagerItems.length === 0) {
        return 0;
      }
      return Math.min(prev, pagerItems.length - 1);
    });
  }, [pagerItems.length]);

  useEffect(() => {
    const element = viewportRef.current;
    if (!element) {
      return;
    }

    const observer = new ResizeObserver((entries) => {
      const entry = entries[0];
      if (!entry) {
        return;
      }
      setViewportWidth(entry.contentRect.width);
    });

    observer.observe(element);

    return () => {
      observer.disconnect();
    };
  }, []);

  useEffect(() => {
    if (isDraggingRef.current) {
      return;
    }
    if (viewportWidth <= 0) {
      return;
    }
    const offset = -clampedTermIndex * viewportWidth;
    baseOffsetRef.current = offset;
    setTranslateX(offset);
  }, [clampedTermIndex, viewportWidth]);

  useEffect(() => {
    if (!calendar) {
      setTerms([]);
      setTermLoadState("error");
      setTermError("学事カレンダー設定が見つかりません。設定タブから登録してください。");
      setActiveTermIndex(0);
      setTranslateX(0);
      baseOffsetRef.current = 0;
      setIsAnimating(false);
      return;
    }

    let active = true;

    const loadTerms = async () => {
      try {
        setTermLoadState("loading");
        setTermError(null);
        const items = await getCalendarTerms(calendar.fiscalYear, calendar.calendarId);
        if (!active) {
          return;
        }
        const filtered = items.filter((term) => term.holidayFlag === 2);
        let initialIndex = 0;
        if (filtered.length > 0) {
          initialIndex = await resolveInitialTermIndex(
            filtered,
            calendar.fiscalYear,
            calendar.calendarId,
          );
          if (!active) {
            return;
          }
        }
        setTerms(filtered);
        setActiveTermIndex(initialIndex);
        setTranslateX(0);
        baseOffsetRef.current = 0;
        setIsAnimating(false);
        setTermLoadState("success");
      } catch (error) {
        if (!active) {
          return;
        }
        const message =
          error instanceof Error ? error.message : "学期情報の取得に失敗しました。";
        setTerms([]);
        setActiveTermIndex(0);
        setTranslateX(0);
        baseOffsetRef.current = 0;
        setIsAnimating(false);
        setTermError(message);
        setTermLoadState("error");
      }
    };

    void loadTerms();

    return () => {
      active = false;
    };
  }, [calendar]);

  useEffect(() => {
    if (!userId || !calendar) {
      setClasses([]);
      setClassLoadState("idle");
      setClassError(null);
      return;
    }

    const { fiscalYear, calendarId } = calendar;
    if (!fiscalYear || !calendarId) {
      setClasses([]);
      setClassLoadState("idle");
      setClassError(null);
      return;
    }

    setClassLoadState("loading");
    setClassError(null);

    const classesCollection = collection(
      db,
      "users",
      userId,
      "academic_years",
      fiscalYear,
      "timetable_classes",
    );

    const classesQuery = query(
      classesCollection,
      where("calendarId", "==", calendarId),
      orderBy("className", "asc"),
    );

    const unsubscribe = onSnapshot(
      classesQuery,
      (snapshot) => {
        const mapped = snapshot.docs
          .map((docSnapshot) => mapTimetableClassDoc(docSnapshot))
          .filter((item): item is TimetableClassDoc => item !== null);
        setClasses(mapped);
        setClassLoadState("success");
        setClassError(null);
      },
      (error) => {
        console.error("Failed to load timetable classes", error);
        setClasses([]);
        setClassLoadState("error");
        setClassError("授業情報の取得に失敗しました。");
      },
    );

    return () => {
      unsubscribe();
    };
  }, [calendar, userId]);

  useEffect(() => {
    if (!userId || !calendar) {
      setWeeklySlotRecords({});
      setInitializedWeeklySlots({});
      return;
    }

    const { fiscalYear } = calendar;
    if (!fiscalYear || classes.length === 0) {
      setWeeklySlotRecords({});
      setInitializedWeeklySlots({});
      return;
    }

    const activeClassIds = new Set(classes.map((item) => item.id));
    setWeeklySlotRecords((prev) => {
      const next = { ...prev };
      for (const key of Object.keys(next)) {
        if (!activeClassIds.has(key)) {
          delete next[key];
        }
      }
      return next;
    });
    setInitializedWeeklySlots((prev) => {
      const next = { ...prev };
      for (const key of Object.keys(next)) {
        if (!activeClassIds.has(key)) {
          delete next[key];
        }
      }
      return next;
    });

    const unsubscribers: Unsubscribe[] = [];

    for (const classItem of classes) {
      const slotsCollection = collection(
        db,
        "users",
        userId,
        "academic_years",
        fiscalYear,
        "timetable_classes",
        classItem.id,
        "weekly_slots",
      );

      const unsubscribe = onSnapshot(
        slotsCollection,
        (snapshot) => {
          const mapped = snapshot.docs
            .map((docSnapshot) => mapWeeklySlotDoc(docSnapshot))
            .filter((item): item is WeeklySlotDoc => item !== null)
            .sort((a, b) => {
              if (a.dayOfWeek !== b.dayOfWeek) {
                return a.dayOfWeek - b.dayOfWeek;
              }
              return a.periodKey.localeCompare(b.periodKey, "ja");
            });
          setWeeklySlotRecords((prev) => ({ ...prev, [classItem.id]: mapped }));
          setInitializedWeeklySlots((prev) => ({ ...prev, [classItem.id]: true }));
        },
        (error) => {
          console.error("Failed to load weekly slots", error);
          setWeeklySlotRecords((prev) => {
            const next = { ...prev };
            delete next[classItem.id];
            return next;
          });
          setInitializedWeeklySlots((prev) => ({ ...prev, [classItem.id]: true }));
        },
      );

      unsubscribers.push(unsubscribe);
    }

    return () => {
      unsubscribers.forEach((unsubscribe) => {
        unsubscribe();
      });
    };
  }, [calendar, classes, userId]);

  const weekdayHeaders = useMemo(() => {
    if (calendar?.hasSaturdayClasses) {
      return WEEKDAY_HEADERS.slice(0, 6);
    }
    return WEEKDAY_HEADERS.slice(0, 5);
  }, [calendar?.hasSaturdayClasses]);

  const fullOnDemandByTerm = useMemo(() => {
    const result = new Map<string, ScheduleCellItem[]>();
    if (terms.length === 0 || classes.length === 0) {
      return result;
    }

    const termNameToId = new Map<string, string>();
    const orderedTermIds = terms.map((term) => {
      termNameToId.set(term.name, term.id);
      return term.id;
    });
    const termIdSet = new Set(orderedTermIds);

    for (const classItem of classes) {
      if (!classItem.isFullyOnDemand) {
        continue;
      }

      const normalizedTermIds = classItem.termIds.filter((termId) => termIdSet.has(termId));
      const fallbackTermIds = classItem.termNames
        .map((name) => termNameToId.get(name))
        .filter((termId): termId is string => typeof termId === "string" && termIdSet.has(termId));
      const uniqueTermIds = Array.from(new Set([...normalizedTermIds, ...fallbackTermIds]));
      const targetTermIds = uniqueTermIds.length > 0 ? uniqueTermIds : orderedTermIds;

      for (const termId of targetTermIds) {
        const current = result.get(termId) ?? [];
        current.push({
          classId: classItem.id,
          className: classItem.className,
          location: classItem.location,
          specialScheduleOption: classItem.specialScheduleOption,
        });
        result.set(termId, current);
      }
    }

    for (const [termId, list] of result) {
      result.set(
        termId,
        list
          .slice()
          .sort((a, b) => a.className.localeCompare(b.className, "ja")),
      );
    }

    return result;
  }, [classes, terms]);

  const hasFullOnDemandEntries = useMemo(
    () => Array.from(fullOnDemandByTerm.values()).some((entries) => entries.length > 0),
    [fullOnDemandByTerm],
  );

  const shouldDisplayFullOnDemandRow = useMemo(
    () => hasFullOnDemandEntries || classes.some((item) => item.isFullyOnDemand),
    [classes, hasFullOnDemandEntries],
  );

  const periodLabels = useMemo(() => {
    const lessons = Math.max(0, calendar?.lessonsPerDay ?? 0);
    const numbers = Array.from({ length: lessons }, (_, index) => String(index + 1));
    const labels = [...numbers, "OD"];
    if (shouldDisplayFullOnDemandRow) {
      labels.push("FOD");
    }
    return labels;
  }, [calendar?.lessonsPerDay, shouldDisplayFullOnDemandRow]);

  const columnTemplate = useMemo(() => {
    const weekdayCount = Math.max(weekdayHeaders.length, 1);
    return `${PERIOD_COLUMN_WIDTH} repeat(${weekdayCount}, minmax(0, 1fr))`;
  }, [weekdayHeaders.length]);

  const rowTemplate = useMemo(() => {
    if (periodLabels.length === 0) {
      return undefined;
    }
    return `repeat(${periodLabels.length}, minmax(0, 1fr))`;
  }, [periodLabels.length]);

  const enableSwipe = pagerItems.length > 1;

  const scheduleByTerm = useMemo(() => {
    const result = new Map<string, Map<string, ScheduleCellItem[]>>();
    if (terms.length === 0 || classes.length === 0) {
      return result;
    }

    const allowedWeekdays = new Set(weekdayHeaders.map((weekday) => weekday.key));
    const availablePeriodKeys = new Set(periodLabels.filter((label) => label !== "FOD"));
    const termNameToId = new Map<string, string>();
    const orderedTermIds = terms.map((term) => {
      termNameToId.set(term.name, term.id);
      return term.id;
    });
    const termIdSet = new Set(orderedTermIds);

    for (const classItem of classes) {
      if (classItem.isFullyOnDemand) {
        continue;
      }
      const slots = weeklySlotRecords[classItem.id] ?? [];
      const filteredSlots = slots.filter(
        (slot) => allowedWeekdays.has(slot.dayOfWeek) && availablePeriodKeys.has(slot.periodKey),
      );
      if (filteredSlots.length === 0) {
        continue;
      }

      const normalizedTermIds = classItem.termIds.filter((termId) => termIdSet.has(termId));
      const fallbackTermIds = classItem.termNames
        .map((name) => termNameToId.get(name))
        .filter((termId): termId is string => typeof termId === "string" && termIdSet.has(termId));
      const uniqueTermIds = Array.from(new Set([...normalizedTermIds, ...fallbackTermIds]));
      const targetTermIds = uniqueTermIds.length > 0 ? uniqueTermIds : orderedTermIds;

      for (const termId of targetTermIds) {
        const termMap = result.get(termId) ?? new Map<string, ScheduleCellItem[]>();
        for (const slot of filteredSlots) {
          const cellKey = `${slot.dayOfWeek}-${slot.periodKey}`;
          const current = termMap.get(cellKey) ?? [];
          current.push({
            classId: classItem.id,
            className: classItem.className,
            location: classItem.location,
            specialScheduleOption: classItem.specialScheduleOption,
          });
          termMap.set(cellKey, current);
        }
        result.set(termId, termMap);
      }
    }

    for (const [, termMap] of result) {
      for (const [key, list] of termMap) {
        termMap.set(
          key,
          list
            .slice()
            .sort((a, b) => a.className.localeCompare(b.className, "ja")),
        );
      }
    }

    return result;
  }, [classes, periodLabels, terms, weekdayHeaders, weeklySlotRecords]);

  const isWeeklySlotsLoading = useMemo(
    () => classes.some((classItem) => !initializedWeeklySlots[classItem.id]),
    [classes, initializedWeeklySlots],
  );

  const isScheduleLoading =
    classLoadState === "loading" ||
    (classLoadState === "success" && classes.length > 0 && isWeeklySlotsLoading);

  const releasePointerCapture = useCallback((pointerId: number | null) => {
    if (pointerId == null) {
      return;
    }
    const element = viewportRef.current;
    if (!element) {
      return;
    }
    try {
      if (element.hasPointerCapture(pointerId)) {
        element.releasePointerCapture(pointerId);
      }
    } catch {
      // no-op: capture may already be released
    }
  }, []);

  const resetPointerState = useCallback(() => {
    isPointerDownRef.current = false;
    isDraggingRef.current = false;
    pointerIdRef.current = null;
    dragStartRef.current = 0;
    dragDeltaRef.current = 0;
  }, []);

  const settleToIndex = useCallback(
    (index: number) => {
      setIsAnimating(true);
      setActiveTermIndex((prev) => {
        if (prev === index) {
          return prev;
        }
        return index;
      });
      const offset = -index * viewportWidth;
      baseOffsetRef.current = offset;
      setTranslateX(offset);
    },
    [viewportWidth],
  );

  const finishPointerInteraction = useCallback(
    (options: { cancelled?: boolean; pointerId?: number; deltaOverride?: number } = {}) => {
      const { cancelled, pointerId, deltaOverride } = options;
      const currentIndex = clampedTermIndex;
      const delta = deltaOverride ?? dragDeltaRef.current;
      let nextIndex = currentIndex;

      if (!cancelled && viewportWidth > 0 && pagerItems.length > 1) {
        const threshold = viewportWidth * SWIPE_TRIGGER_RATIO;
        if (Math.abs(delta) > threshold) {
          if (delta < 0 && currentIndex < pagerItems.length - 1) {
            nextIndex = currentIndex + 1;
          } else if (delta > 0 && currentIndex > 0) {
            nextIndex = currentIndex - 1;
          }
        }
      }

      settleToIndex(nextIndex);
      if (pointerId != null) {
        releasePointerCapture(pointerId);
      }
      resetPointerState();
    },
    [clampedTermIndex, pagerItems.length, releasePointerCapture, resetPointerState, settleToIndex, viewportWidth],
  );

  const handlePointerDown = useCallback(
    (event: ReactPointerEvent<HTMLDivElement>) => {
      if (!enableSwipe) {
        return;
      }
      if (event.pointerType === "mouse" && event.button !== 0) {
        return;
      }
      if (isPointerDownRef.current) {
        return;
      }
      isPointerDownRef.current = true;
      pointerIdRef.current = event.pointerId;
      dragStartRef.current = event.clientX;
      dragDeltaRef.current = 0;
      baseOffsetRef.current = -clampedTermIndex * viewportWidth;
      isDraggingRef.current = false;
      setIsAnimating(false);
    },
    [clampedTermIndex, enableSwipe, viewportWidth],
  );

  const handlePointerMove = useCallback((event: ReactPointerEvent<HTMLDivElement>) => {
    if (!enableSwipe) {
      return;
    }
    if (!isPointerDownRef.current || pointerIdRef.current !== event.pointerId) {
      return;
    }
    const delta = event.clientX - dragStartRef.current;
    if (!isDraggingRef.current) {
      if (Math.abs(delta) <= DRAG_DETECTION_THRESHOLD) {
        return;
      }
      isDraggingRef.current = true;
      try {
        event.currentTarget.setPointerCapture(event.pointerId);
      } catch {
        // no-op
      }
    }

    dragDeltaRef.current = delta;
    setTranslateX(baseOffsetRef.current + delta);
  }, [enableSwipe]);

  const handlePointerUp = useCallback(
    (event: ReactPointerEvent<HTMLDivElement>) => {
      if (!isPointerDownRef.current || pointerIdRef.current !== event.pointerId) {
        return;
      }
      finishPointerInteraction({ pointerId: event.pointerId });
    },
    [finishPointerInteraction],
  );

  const handlePointerCancel = useCallback(
    (event: ReactPointerEvent<HTMLDivElement>) => {
      if (!isPointerDownRef.current || pointerIdRef.current !== event.pointerId) {
        return;
      }
      finishPointerInteraction({ pointerId: event.pointerId, cancelled: true });
    },
    [finishPointerInteraction],
  );

  useEffect(() => {
    if (!enableSwipe) {
      return;
    }
    const handleWindowPointerUp = (event: PointerEvent) => {
      if (!isPointerDownRef.current || pointerIdRef.current !== event.pointerId) {
        return;
      }
      finishPointerInteraction({ pointerId: event.pointerId });
    };
    const handleWindowPointerCancel = (event: PointerEvent) => {
      if (!isPointerDownRef.current || pointerIdRef.current !== event.pointerId) {
        return;
      }
      finishPointerInteraction({ pointerId: event.pointerId, cancelled: true });
    };

    window.addEventListener("pointerup", handleWindowPointerUp);
    window.addEventListener("pointercancel", handleWindowPointerCancel);

    return () => {
      window.removeEventListener("pointerup", handleWindowPointerUp);
      window.removeEventListener("pointercancel", handleWindowPointerCancel);
    };
  }, [enableSwipe, finishPointerInteraction]);

  const activePagerItem = pagerItems[clampedTermIndex] ?? null;
  const activeTermId = activePagerItem && !activePagerItem.isPlaceholder ? activePagerItem.id : null;
  const activeTermHasEntries = activeTermId
    ? (scheduleByTerm.get(activeTermId)?.size ?? 0) > 0 ||
      (fullOnDemandByTerm.get(activeTermId)?.length ?? 0) > 0
    : false;

  return (
    <>
      <div className="flex h-full min-h-0 w-full flex-1 flex-col bg-white">
        <div className="flex w-full flex-shrink-0 flex-col border-b border-neutral-200 bg-neutral-100/80">
          <nav className="flex items-center gap-1 overflow-x-auto px-1 py-1" role="tablist">
            {pagerItems.map((item, index) => {
            const isActive = index === clampedTermIndex;
            const isDisabled = Boolean(item.isPlaceholder);
            return (
              <button
                key={item.id}
                type="button"
                onClick={() => {
                  if (isDisabled) {
                    return;
                  }
                  setIsAnimating(true);
                  setActiveTermIndex(index);
                }}
                disabled={isDisabled}
                className={`whitespace-nowrap border-b-2 pb-1 text-sm font-semibold transition ${
                  isActive
                    ? "border-blue-600 text-blue-600"
                    : "border-transparent text-neutral-600 hover:text-neutral-800"
                } ${isDisabled ? "cursor-default text-neutral-400" : ""}`}
                aria-selected={isActive}
                aria-disabled={isDisabled}
                role="tab"
              >
                {item.name}
              </button>
            );
          })}
        </nav>
      </div>

      <div className="relative flex w-full flex-1 min-h-0">
        <div
          ref={viewportRef}
          className="h-full min-h-0 w-full overflow-hidden"
          style={{ touchAction: enableSwipe ? "pan-y" : "auto" }}
          onPointerDown={handlePointerDown}
          onPointerMove={handlePointerMove}
          onPointerUp={handlePointerUp}
          onPointerCancel={handlePointerCancel}
        >
          <div
            className={`flex h-full min-h-0 w-full ${
              isAnimating ? "transition-transform duration-300 ease-out" : ""
            }`}
            style={{
              width: `${Math.max(pagerItems.length, 1) * 100}%`,
              transform: `translate3d(${translateX}px, 0, 0)`,
            }}
          >
            {pagerItems.map((item, index) => {
              const scheduleForTerm = !item.isPlaceholder ? scheduleByTerm.get(item.id) : null;
              const fullOnDemandEntries = !item.isPlaceholder
                ? fullOnDemandByTerm.get(item.id) ?? []
                : [];
              return (
                <div
                  key={item.id}
                  className="flex h-full min-h-0 w-full flex-shrink-0 flex-grow-0 flex-col"
                  style={{ width: `${100 / Math.max(pagerItems.length, 1)}%` }}
                  aria-hidden={index !== clampedTermIndex}
                >
                  <div className="flex h-full min-h-0 w-full flex-col">
                    <div
                      className="grid h-10 w-full flex-shrink-0 border-b border-l border-t border-neutral-200 bg-neutral-100"
                      style={{ gridTemplateColumns: columnTemplate }}
                    >
                      <div className="flex h-10 w-full items-center justify-center border-r border-neutral-200 text-xs font-semibold uppercase tracking-wide text-neutral-600" />
                      {weekdayHeaders.map((weekday) => (
                        <div
                          key={weekday.key}
                          className="flex h-10 items-center justify-center border-r border-neutral-200 bg-neutral-100 text-base font-semibold text-neutral-800"
                        >
                          {weekday.label}
                        </div>
                      ))}
                    </div>

                    <div className="flex-1 min-h-0 w-full">
                      <div
                        className="grid h-full w-full border-b border-l border-neutral-200"
                        style={{
                          gridTemplateColumns: columnTemplate,
                          ...(rowTemplate ? { gridTemplateRows: rowTemplate } : {}),
                        }}
                      >
                        {periodLabels.map((label) => {
                          const isFullOnDemandRow = label === "FOD";
                          if (isFullOnDemandRow) {
                            const weekdayCount = Math.max(weekdayHeaders.length, 1);
                            return (
                              <Fragment key={label}>
                                <div className="flex h-full w-full items-center justify-center border-b border-r border-neutral-200 bg-neutral-50 text-xs font-semibold uppercase tracking-wide text-neutral-600">
                                  <span className="block w-full truncate">{label}</span>
                                </div>
                                <div
                                  className="flex h-full min-h-0 w-full flex-col border-b border-r border-neutral-200 bg-white"
                                  style={{ gridColumn: `span ${weekdayCount}` }}
                                >
                                  {fullOnDemandEntries.length > 0 ? (
                                    <div className="flex h-full min-h-0 w-full flex-wrap items-stretch gap-1 p-1">
                                      {fullOnDemandEntries.map((entry, entryIndex) => {
                                        const specialLabel =
                                          entry.specialScheduleOption !== "all"
                                            ? SPECIAL_SCHEDULE_OPTION_LABELS[
                                                entry.specialScheduleOption
                                              ]
                                            : null;
                                        const maxWidthPercent = 100 / weekdayCount;
                                        const basisPercent = Math.min(
                                          100 / fullOnDemandEntries.length,
                                          maxWidthPercent,
                                        );
                                        return (
                                          <button
                                            key={`${entry.classId}-full-${entryIndex}`}
                                            type="button"
                                            onClick={() =>
                                              handleOpenClassActivity({
                                                classId: entry.classId,
                                                className: entry.className,
                                                periods: ["OD"],
                                                detailLabel: "オンデマンド",
                                              })
                                            }
                                            className="flex min-h-0 flex-col gap-1 rounded-xl border border-blue-200 bg-blue-50 px-1 py-1 text-left"
                                            style={{
                                              flexBasis: `${basisPercent}%`,
                                              maxWidth: `${maxWidthPercent}%`,
                                              flexGrow: 1,
                                            }}
                                          >
                                            <div className="flex flex-1 min-h-0 items-center justify-center px-1">
                                              <p className="w-full whitespace-pre-wrap break-words text-center text-xs font-semibold leading-tight text-neutral-800">
                                                {entry.className}
                                              </p>
                                            </div>
                                            {specialLabel ? (
                                              <p className="flex h-4 w-full flex-shrink-0 items-center justify-center overflow-hidden rounded-full bg-blue-200/70 px-1 text-center text-[10px] font-semibold text-blue-700">
                                                <span className="block w-full truncate whitespace-nowrap">
                                                  {specialLabel}
                                                </span>
                                              </p>
                                            ) : null}
                                            {entry.location ? (
                                              <p className="flex h-4 w-full flex-shrink-0 items-center justify-center overflow-hidden rounded-full bg-neutral-900/10 px-1 text-center text-[10px] font-medium text-neutral-700">
                                                <span className="block w-full truncate whitespace-nowrap">
                                                  {entry.location}
                                                </span>
                                              </p>
                                            ) : null}
                                          </button>
                                        );
                                      })}
                                    </div>
                                  ) : null}
                                </div>
                              </Fragment>
                            );
                          }

                          return (
                            <Fragment key={label}>
                              <div className="flex h-full w-full items-center justify-center border-b border-r border-neutral-200 bg-neutral-50 text-xs font-semibold uppercase tracking-wide text-neutral-600">
                                <span className="block w-full truncate">{label}</span>
                              </div>
                              {weekdayHeaders.map((weekday) => {
                                const periodKey = label;
                                const cellKey = `${weekday.key}-${periodKey}`;
                                const entries = scheduleForTerm?.get(cellKey) ?? [];
                                return (
                                  <div
                                    key={`${label}-${weekday.key}`}
                                    className="flex h-full min-h-0 w-full flex-col border-b border-r border-neutral-200 bg-white"
                                  >
                                    {entries.length > 0 ? (
                                      <div className="flex h-full min-h-0 w-full flex-col gap-1 p-1">
                                      {entries.map((entry) => {
                                        const specialLabel =
                                          entry.specialScheduleOption !== "all"
                                            ? SPECIAL_SCHEDULE_OPTION_LABELS[
                                                entry.specialScheduleOption
                                              ]
                                            : null;
                                        const numericPeriod = Number.parseInt(periodKey, 10);
                                        const normalizedPeriods: (number | "OD")[] =
                                          periodKey === "OD"
                                            ? ["OD"]
                                            : Number.isFinite(numericPeriod)
                                            ? [numericPeriod]
                                            : [];
                                        const periodLabel = formatPeriodLabel(normalizedPeriods);
                                        const detailLabel = `${weekday.label}曜 ${periodLabel}`;
                                        return (
                                          <button
                                            key={`${entry.classId}-${weekday.key}-${periodKey}`}
                                            type="button"
                                            onClick={() =>
                                              handleOpenClassActivity({
                                                classId: entry.classId,
                                                className: entry.className,
                                                periods: normalizedPeriods,
                                                detailLabel,
                                              })
                                            }
                                            className="flex flex-1 min-h-0 w-full flex-col gap-1 rounded-xl border border-blue-200 bg-blue-50 px-1 py-1 text-left"
                                          >
                                            <div className="flex flex-1 min-h-0 items-center justify-center px-1">
                                              <p className="w-full whitespace-pre-wrap break-words text-center text-xs font-semibold leading-tight text-neutral-800">
                                                {entry.className}
                                              </p>
                                            </div>
                                            {specialLabel ? (
                                              <p className="flex h-4 w-full flex-shrink-0 items-center justify-center overflow-hidden rounded-full bg-blue-200/70 px-1 text-center text-[10px] font-semibold text-blue-700">
                                                <span className="block w-full truncate whitespace-nowrap">
                                                  {specialLabel}
                                                </span>
                                              </p>
                                            ) : null}
                                            {entry.location ? (
                                              <p className="flex h-4 w-full flex-shrink-0 items-center justify-center overflow-hidden rounded-full bg-neutral-900/10 px-1 text-center text-[10px] font-medium text-neutral-700">
                                                <span className="block w-full truncate whitespace-nowrap">
                                                  {entry.location}
                                                </span>
                                              </p>
                                            ) : null}
                                          </button>
                                        );
                                      })}
                                      </div>
                                    ) : null}
                                  </div>
                                );
                              })}
                            </Fragment>
                          );
                        })}
                      </div>
                    </div>
                  </div>
                </div>
              );
            })}
          </div>
        </div>

        {termLoadState === "loading" ? (
          <div className="pointer-events-none absolute inset-0 flex items-center justify-center bg-white/70 text-sm text-neutral-500">
            学期情報を読み込んでいます…
          </div>
        ) : null}
        {termLoadState !== "loading" && isScheduleLoading ? (
          <div className="pointer-events-none absolute inset-0 flex items-center justify-center bg-white/60 text-sm text-neutral-500">
            授業情報を読み込んでいます…
          </div>
        ) : null}
      </div>

      {activePagerItem?.isPlaceholder && termLoadState === "success" ? (
        <div className="px-1 pt-1 text-sm text-neutral-500">学期情報が設定されていません。</div>
      ) : null}

      {termLoadState === "error" && termError ? (
        <div className="mt-1 border border-red-200 bg-red-50 px-1 py-1 text-sm text-red-700">
          {termError}
        </div>
      ) : null}

      {classLoadState === "error" && classError ? (
        <div className="mt-1 border border-red-200 bg-red-50 px-1 py-1 text-sm text-red-700">
          {classError}
        </div>
      ) : null}

      {termLoadState === "success" &&
      !activePagerItem?.isPlaceholder &&
      !isScheduleLoading &&
      classLoadState !== "error" &&
      userId &&
      calendar &&
      !activeTermHasEntries ? (
        <div className="px-1 pt-1 text-sm text-neutral-500">選択した学期に表示できる授業がありません。</div>
      ) : null}

      </div>

      <ClassActivityOverlay
        open={Boolean(selectedActivity)}
        session={selectedActivity}
        fiscalYear={calendar?.fiscalYear ?? null}
        onClose={handleCloseClassActivity}
      />
    </>
  );
}<|MERGE_RESOLUTION|>--- conflicted
+++ resolved
@@ -14,16 +14,8 @@
   type Unsubscribe,
 } from "firebase/firestore";
 
-<<<<<<< HEAD
 import type { CalendarDay, CalendarTerm } from "@/lib/data/schema/calendar";
 import { getCalendarDay } from "@/lib/data/repository/calendar.repository";
-=======
-import { getCalendarDay } from "@/lib/data/repository/calendar.repository";
-import ClassActivityOverlay, {
-  type ClassActivityOverlaySession,
-} from "@/app/mobile/components/ClassActivityOverlay";
-import type { CalendarDay, CalendarTerm } from "@/lib/data/schema/calendar";
->>>>>>> a378e8e9
 import { getCalendarTerms } from "@/lib/data/service/calendar.service";
 import { findTermIndexFromDay } from "@/lib/data/service/calendarTerm.service";
 import type { SpecialScheduleOption } from "@/lib/data/service/class.service";
@@ -95,37 +87,6 @@
   return `${year}-${month}-${day}`;
 }
 
-<<<<<<< HEAD
-=======
-function findTermIndexFromDay(
-  day: CalendarDay | null,
-  termIndexById: Map<string, number>,
-  termIndexByName: Map<string, number>,
-): number | null {
-  if (!day) {
-    return null;
-  }
-
-  const termId = typeof day.termId === "string" ? day.termId.trim() : "";
-  if (termId && termIndexById.has(termId)) {
-    return termIndexById.get(termId) ?? null;
-  }
-
-  const nameCandidates: (string | undefined)[] = [day.termName, day.termShortName];
-  for (const candidate of nameCandidates) {
-    const normalized = typeof candidate === "string" ? candidate.trim() : "";
-    if (!normalized) {
-      continue;
-    }
-    if (termIndexByName.has(normalized)) {
-      return termIndexByName.get(normalized) ?? null;
-    }
-  }
-
-  return null;
-}
-
->>>>>>> a378e8e9
 async function resolveInitialTermIndex(
   terms: CalendarTerm[],
   fiscalYear: string,
@@ -146,19 +107,6 @@
     return 0;
   }
 
-<<<<<<< HEAD
-=======
-  const termIndexById = new Map<string, number>();
-  const termIndexByName = new Map<string, number>();
-  terms.forEach((term, index) => {
-    termIndexById.set(term.id, index);
-    termIndexByName.set(term.name, index);
-    if (term.shortName) {
-      termIndexByName.set(term.shortName, index);
-    }
-  });
-
->>>>>>> a378e8e9
   const today = new Date();
   const startDate = new Date(today.getFullYear(), today.getMonth(), today.getDate());
   const deadline = new Date(fiscalYearNumber + 1, 2, 31);
@@ -170,11 +118,7 @@
   ) {
     const dateId = formatDateId(current);
     const day = await getCalendarDay(trimmedFiscalYear, trimmedCalendarId, dateId);
-<<<<<<< HEAD
     const termIndex = findTermIndexFromDay(day, terms);
-=======
-    const termIndex = findTermIndexFromDay(day, termIndexById, termIndexByName);
->>>>>>> a378e8e9
     if (termIndex !== null) {
       return termIndex;
     }
