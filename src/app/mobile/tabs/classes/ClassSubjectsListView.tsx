"use client";

import { useEffect, useState } from "react";

import { FontAwesomeIcon } from "@fortawesome/react-fontawesome";
import { faChalkboardTeacher, faCircleCheck, faCircleXmark } from "@fortawesome/free-solid-svg-icons";
import type { IconDefinition } from "@fortawesome/fontawesome-svg-core";
import {
  collection,
  onSnapshot,
  orderBy,
  query,
  type DocumentData,
  type QueryDocumentSnapshot,
} from "firebase/firestore";

import { db } from "@/lib/firebase/client";
import { useAuth } from "@/lib/useAuth";
import { useRouter } from "next/navigation";

type CreditsStatus = "in_progress" | "completed" | "failed";

type ClassSubject = {
  id: string;
  name: string;
  termNames: string[];
  creditsStatus: CreditsStatus;
};

const STATUS_CONFIG: Record<CreditsStatus, { icon: IconDefinition; className: string; label: string }> = {
  in_progress: {
    icon: faChalkboardTeacher,
    className: "text-neutral-400",
    label: "履修中",
  },
  completed: {
    icon: faCircleCheck,
    className: "text-emerald-500",
    label: "習得済み",
  },
  failed: {
    icon: faCircleXmark,
    className: "text-red-500",
    label: "不合格",
  },
};

function mapClassSubject(doc: QueryDocumentSnapshot<DocumentData>): ClassSubject | null {
  const data = doc.data();

  const name = typeof data.className === "string" ? data.className.trim() : "";
  if (!name) {
    return null;
  }

  const termNames = Array.isArray(data.termNames)
    ? data.termNames.filter((term): term is string => typeof term === "string" && term.trim().length > 0)
    : [];

  const statusValue = typeof data.creditsStatus === "string" ? data.creditsStatus : "in_progress";
  const creditsStatus: CreditsStatus = STATUS_CONFIG[statusValue as CreditsStatus]
    ? (statusValue as CreditsStatus)
    : "in_progress";

  return {
    id: doc.id,
    name,
    termNames,
    creditsStatus,
  } satisfies ClassSubject;
}

type ClassSubjectsListViewProps = {
  fiscalYear: string | null;
};

export default function ClassSubjectsListView({ fiscalYear }: ClassSubjectsListViewProps) {
  const { profile } = useAuth();
<<<<<<< HEAD
  const { settings } = useUserSettings();
  const router = useRouter();
  const fiscalYear = settings.calendar.fiscalYear;
=======
>>>>>>> 49919a5f
  const fiscalYearLabel = fiscalYear ? `${fiscalYear}年度` : "年度未設定";

  const [subjects, setSubjects] = useState<ClassSubject[]>([]);

  useEffect(() => {
    if (!profile?.uid || !fiscalYear) {
      setSubjects([]);
      return;
    }

    const classesCollection = collection(
      db,
      "users",
      profile.uid,
      "academic_years",
      fiscalYear,
      "timetable_classes",
    );
    const classesQuery = query(classesCollection, orderBy("className", "asc"));

    const unsubscribe = onSnapshot(
      classesQuery,
      (snapshot) => {
        const mapped = snapshot.docs
          .map((doc) => mapClassSubject(doc))
          .filter((subject): subject is ClassSubject => subject !== null);
        setSubjects(mapped);
      },
      (error) => {
        console.error("Failed to load timetable classes", error);
        setSubjects([]);
      },
    );

    return () => {
      unsubscribe();
    };
  }, [profile?.uid, fiscalYear]);

  return (
    <div className="flex h-full w-full flex-col gap-4 py-6">
      <ul className="flex w-full flex-col gap-3">
        {subjects.map((subject) => {
          const status = STATUS_CONFIG[subject.creditsStatus];
          const termLabel = subject.termNames.length > 0 ? subject.termNames.join("・") : "-";

          return (
            <li
              key={subject.id}
              className="flex w-full items-center gap-4 rounded-2xl border border-neutral-200 bg-white p-0 shadow-sm"
            >
              <button
                type="button"
                onClick={() => router.push(`/mobile/classes/${subject.id}/activity`)}
                className="flex h-full w-full items-center gap-4 rounded-2xl p-4 text-left transition hover:bg-neutral-50 focus:outline-none focus-visible:ring-2 focus-visible:ring-blue-500"
              >
                <div className="flex h-12 w-12 flex-shrink-0 items-center justify-center rounded-xl bg-neutral-100">
                  <FontAwesomeIcon icon={status.icon} className={`text-2xl ${status.className}`} aria-hidden="true" />
                  <span className="sr-only">{status.label}</span>
                </div>
                <div className="flex min-w-0 flex-1 flex-col gap-1">
                  <p className="text-sm font-medium text-neutral-600">{fiscalYearLabel} {termLabel}</p>
                  <p className="truncate text-base font-semibold text-neutral-900">{subject.name}</p>
                </div>
              </button>
            </li>
          );
        })}
      </ul>
    </div>
  );
}<|MERGE_RESOLUTION|>--- conflicted
+++ resolved
@@ -76,12 +76,9 @@
 
 export default function ClassSubjectsListView({ fiscalYear }: ClassSubjectsListViewProps) {
   const { profile } = useAuth();
-<<<<<<< HEAD
   const { settings } = useUserSettings();
   const router = useRouter();
   const fiscalYear = settings.calendar.fiscalYear;
-=======
->>>>>>> 49919a5f
   const fiscalYearLabel = fiscalYear ? `${fiscalYear}年度` : "年度未設定";
 
   const [subjects, setSubjects] = useState<ClassSubject[]>([]);
